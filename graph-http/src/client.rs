use crate::blocking::BlockingClient;
use graph_core::identity::{ClientApplication, DecodedJwt, ForceTokenRefresh};
use reqwest::header::{HeaderMap, HeaderValue, ACCEPT, USER_AGENT};
use reqwest::redirect::Policy;
use reqwest::tls::Version;
use std::env::VarError;
use std::ffi::OsStr;
use std::fmt::{Debug, Formatter};
use std::time::Duration;

fn user_agent_header_from_env() -> Option<HeaderValue> {
    let header = std::option_env!("GRAPH_CLIENT_USER_AGENT")?;
    HeaderValue::from_str(header).ok()
}

#[derive(Clone)]
struct ClientConfiguration {
    client_application: Option<Box<dyn ClientApplication>>,
    headers: HeaderMap,
    referer: bool,
    timeout: Option<Duration>,
    connect_timeout: Option<Duration>,
    connection_verbose: bool,
    https_only: bool,
    /// TLS 1.2 required to support all features in Microsoft Graph
    /// See [Reliability and Support](https://learn.microsoft.com/en-us/graph/best-practices-concept#reliability-and-support)
    min_tls_version: Version,
}

impl ClientConfiguration {
    pub fn new() -> ClientConfiguration {
        let mut headers: HeaderMap<HeaderValue> = HeaderMap::with_capacity(2);
        headers.insert(ACCEPT, HeaderValue::from_static("*/*"));

        if let Some(user_agent) = user_agent_header_from_env() {
            headers.insert(USER_AGENT, user_agent);
        }

        ClientConfiguration {
            client_application: None,
            headers,
            referer: true,
            timeout: None,
            connect_timeout: None,
            connection_verbose: false,
            https_only: true,
            min_tls_version: Version::TLS_1_2,
        }
    }
}

impl Debug for ClientConfiguration {
    fn fmt(&self, f: &mut Formatter<'_>) -> std::fmt::Result {
        f.debug_struct("ClientConfiguration")
            .field("headers", &self.headers)
            .field("referer", &self.referer)
            .field("timeout", &self.timeout)
            .field("connect_timeout", &self.connect_timeout)
            .field("https_only", &self.https_only)
            .field("min_tls_version", &self.min_tls_version)
            .finish()
    }
}

#[derive(Clone, Debug)]
pub struct GraphClientConfiguration {
    config: ClientConfiguration,
}

impl GraphClientConfiguration {
    pub fn new() -> GraphClientConfiguration {
        GraphClientConfiguration {
            config: ClientConfiguration::new(),
        }
    }

    pub fn access_token<AT: ToString>(mut self, access_token: AT) -> GraphClientConfiguration {
        self.config.client_application = Some(Box::new(access_token.to_string()));
        self
    }

    pub fn client_application<CA: ClientApplication + 'static>(mut self, client_app: CA) -> Self {
        self.config.client_application = Some(Box::new(client_app));
        self
    }

    pub fn default_headers(mut self, headers: HeaderMap) -> GraphClientConfiguration {
        for (key, value) in headers.iter() {
            self.config.headers.insert(key, value.clone());
        }
        self
    }

    /// Enable or disable automatic setting of the `Referer` header.
    ///
    /// Default is `true`.
    pub fn referer(mut self, enable: bool) -> GraphClientConfiguration {
        self.config.referer = enable;
        self
    }

    /// Enables a request timeout.
    ///
    /// The timeout is applied from when the request starts connecting until the
    /// response body has finished.
    ///
    /// Default is no timeout.
    pub fn timeout(mut self, timeout: Duration) -> GraphClientConfiguration {
        self.config.timeout = Some(timeout);
        self
    }

    /// Set a timeout for only the connect phase of a `Client`.
    ///
    /// Default is `None`.
    ///
    /// # Note
    ///
    /// This **requires** the futures be executed in a tokio runtime with
    /// a tokio timer enabled.
    pub fn connect_timeout(mut self, timeout: Duration) -> GraphClientConfiguration {
        self.config.connect_timeout = Some(timeout);
        self
    }

    /// Set whether connections should emit verbose logs.
    ///
    /// Enabling this option will emit [log][] messages at the `TRACE` level
    /// for read and write operations on connections.
    ///
    /// [log]: https://crates.io/crates/log
    pub fn connection_verbose(mut self, verbose: bool) -> GraphClientConfiguration {
        self.config.connection_verbose = verbose;
        self
    }

    pub fn user_agent(mut self, value: HeaderValue) -> GraphClientConfiguration {
        self.config.headers.insert(USER_AGENT, value);
        self
    }

    /// TLS 1.2 required to support all features in Microsoft Graph
    /// See [Reliability and Support](https://learn.microsoft.com/en-us/graph/best-practices-concept#reliability-and-support)
    pub fn min_tls_version(mut self, version: Version) -> GraphClientConfiguration {
        self.config.min_tls_version = version;
        self
    }

<<<<<<< HEAD
    pub(crate) fn build(self) -> Client {
=======
    #[cfg(feature = "test-util")]
    pub fn https_only(mut self, https_only: bool) -> GraphClientConfiguration {
        self.config.https_only = https_only;
        self
    }

    pub fn build(self) -> Client {
>>>>>>> 8d27f501
        let config = self.clone();
        let headers = self.config.headers.clone();
        let mut builder = reqwest::ClientBuilder::new()
            .referer(self.config.referer)
            .connection_verbose(self.config.connection_verbose)
            .https_only(self.config.https_only)
            .min_tls_version(self.config.min_tls_version)
            .redirect(Policy::limited(2))
            .default_headers(self.config.headers);

        if let Some(timeout) = self.config.timeout {
            builder = builder.timeout(timeout);
        }

        if let Some(connect_timeout) = self.config.connect_timeout {
            builder = builder.connect_timeout(connect_timeout);
        }

        if let Some(client_application) = self.config.client_application {
            Client {
                client_application,
                inner: builder.build().unwrap(),
                headers,
                builder: config,
            }
        } else {
            Client {
                client_application: Box::<String>::default(),
                inner: builder.build().unwrap(),
                headers,
                builder: config,
            }
        }
    }

    pub(crate) fn build_blocking(self) -> BlockingClient {
        let headers = self.config.headers.clone();
        let mut builder = reqwest::blocking::ClientBuilder::new()
            .referer(self.config.referer)
            .connection_verbose(self.config.connection_verbose)
            .https_only(self.config.https_only)
            .min_tls_version(self.config.min_tls_version)
            .redirect(Policy::limited(2))
            .default_headers(self.config.headers);

        if let Some(timeout) = self.config.timeout {
            builder = builder.timeout(timeout);
        }

        if let Some(connect_timeout) = self.config.connect_timeout {
            builder = builder.connect_timeout(connect_timeout);
        }

        if let Some(client_application) = self.config.client_application {
            BlockingClient {
                client_application,
                inner: builder.build().unwrap(),
                headers,
            }
        } else {
            BlockingClient {
                client_application: Box::<String>::default(),
                inner: builder.build().unwrap(),
                headers,
            }
        }
    }
}

impl Default for GraphClientConfiguration {
    fn default() -> Self {
        GraphClientConfiguration::new()
    }
}

#[derive(Clone)]
pub struct Client {
    pub(crate) client_application: Box<dyn ClientApplication>,
    pub(crate) inner: reqwest::Client,
    pub(crate) headers: HeaderMap,
    pub(crate) builder: GraphClientConfiguration,
}

impl Client {
    pub fn new<CA: ClientApplication + 'static>(client_app: CA) -> Self {
        GraphClientConfiguration::new()
            .client_application(client_app)
            .build()
    }

    pub fn from_access_token<T: AsRef<str>>(access_token: T) -> Self {
        GraphClientConfiguration::new()
            .access_token(access_token.as_ref())
            .build()
    }

    /// Create a new client and use the given environment variable
    /// for the access token.
    pub fn new_env<K: AsRef<OsStr>>(env_var: K) -> Result<Client, VarError> {
        Ok(GraphClientConfiguration::new()
            .access_token(std::env::var(env_var)?)
            .build())
    }

    pub fn builder() -> GraphClientConfiguration {
        GraphClientConfiguration::new()
    }

    pub fn headers(&self) -> &HeaderMap {
        &self.headers
    }

    pub fn with_force_token_refresh(&mut self, force_token_refresh: ForceTokenRefresh) {
        self.client_application
            .with_force_token_refresh(force_token_refresh);
    }

    pub fn get_decoded_jwt(&self) -> Option<&DecodedJwt> {
        self.client_application.get_decoded_jwt()
    }
}

impl Default for Client {
    fn default() -> Self {
        GraphClientConfiguration::new().build()
    }
}

impl Debug for Client {
    fn fmt(&self, f: &mut Formatter<'_>) -> std::fmt::Result {
        f.debug_struct("Client")
            .field("inner", &self.inner)
            .field("headers", &self.headers)
            .field("builder", &self.builder)
            .finish()
    }
}

impl From<GraphClientConfiguration> for Client {
    fn from(value: GraphClientConfiguration) -> Self {
        value.build()
    }
}

#[cfg(test)]
mod test {
    use super::*;

    #[test]
    fn compile_time_user_agent_header() {
        let client = GraphClientConfiguration::new()
            .access_token("access_token")
            .build();

        assert!(client.builder.config.headers.contains_key(USER_AGENT));
    }

    #[test]
    fn update_user_agent_header() {
        let client = GraphClientConfiguration::new()
            .access_token("access_token")
            .user_agent(HeaderValue::from_static("user_agent"))
            .build();

        assert!(client.builder.config.headers.contains_key(USER_AGENT));
        let user_agent_header = client.builder.config.headers.get(USER_AGENT).unwrap();
        assert_eq!("user_agent", user_agent_header.to_str().unwrap());
    }
}<|MERGE_RESOLUTION|>--- conflicted
+++ resolved
@@ -146,9 +146,6 @@
         self
     }
 
-<<<<<<< HEAD
-    pub(crate) fn build(self) -> Client {
-=======
     #[cfg(feature = "test-util")]
     pub fn https_only(mut self, https_only: bool) -> GraphClientConfiguration {
         self.config.https_only = https_only;
@@ -156,7 +153,6 @@
     }
 
     pub fn build(self) -> Client {
->>>>>>> 8d27f501
         let config = self.clone();
         let headers = self.config.headers.clone();
         let mut builder = reqwest::ClientBuilder::new()
