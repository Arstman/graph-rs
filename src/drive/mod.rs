/*
Microsoft Graph and OneDrive API use OAuth 2.0 for authorization. By completing an OAuth flow,
your app receives an access token that provides access to the Microsoft Graph a particular
set of permissions for a user.

Your app provides the access token in each request, through an HTTP header:

Authorization: bearer {token}
*/

use graph_oauth::oauth::OAuth;
use reqwest::*;
use std;
use transform_request::RequestError;

mod drive_item;
mod driveaction;
mod driveresource;
mod endpoint;
mod item;

#[macro_use]
pub mod query_string;

use crate::drive;
pub use crate::drive::drive_item::*;
pub use crate::drive::driveaction::DriveEvent;
pub use crate::drive::driveresource::DriveResource;
pub use crate::drive::endpoint::{DriveEndPoint, EP};
pub use crate::drive::item::{Download, Item};
use crate::process::fileretriever::FileRetriever;
use serde::{Deserialize, Serialize};
use std::io::ErrorKind;
<<<<<<< HEAD
use std::path::{Path, PathBuf};
=======
use std::path::{PathBuf, Path};
>>>>>>> 5b18f4cc
use transform_request::prelude::*;
use crate::drive;

pub static GRAPH_ENDPOINT: &str = "https://graph.microsoft.com/v1.0";
pub static GRAPH_ENDPOINT_BETA: &str = "https://graph.microsoft.com/beta";

pub enum DriveVersion {
    V1,
    V2,
}

impl ToString for DriveVersion {
    fn to_string(&self) -> String {
        match self {
            DriveVersion::V1 => GRAPH_ENDPOINT.to_string(),
            DriveVersion::V2 => GRAPH_ENDPOINT_BETA.to_string(),
        }
    }
}

pub type ItemResult<T> = std::result::Result<T, RequestError>;

#[derive(Debug, Eq, PartialEq, Serialize, Deserialize, FromFile, ToFile)]
pub struct Drive {
    access_token: String,
    version: String,
}

impl Drive {
    /// Construct a new Drive struct for accessing drive resources
    ///
    /// # Example
    /// ```
    /// use rust_onedrive::drive::{Drive, DriveVersion};
    ///
    ///  // The Drive struct requires the access token to make
    ///  // authenticated requests to microsoft graph.
    ///  // The DriveVersion specifies microsoft API version to use.
    /// let mut drive = Drive::new("B32484FJL;ASFJ", DriveVersion::V1);
    /// ```
    pub fn new(access_token: &str, graph_version: DriveVersion) -> Drive {
        Drive {
            access_token: String::from(access_token),
            version: graph_version.to_string(),
        }
    }

    pub fn version(&mut self, version: DriveVersion) {
        self.version = version.to_string();
    }

    pub fn host(&self) -> String {
        self.version.to_string()
    }

    fn token(&self) -> &str {
        self.access_token.as_str()
    }
}

/// Converts an OAuth instance to a drive.
/// Panics if OAuth does not contain an access token.
///
/// # Better to use Transform over From here.
/// To avoid unnecessary panics use Drive::transform(OAuth)
/// which returns Result<Drive, Error>.
impl From<OAuth> for Drive {
    fn from(oauth: OAuth) -> Self {
        match oauth.get_access_token() {
<<<<<<< HEAD
            Some(t) => Drive::new(t.get_access_token(), DriveVersion::V1),
=======
            Some(t) => {
                let ac = t.try_borrow_mut();
                if let Ok(rt) = ac {
                    let token = rt.clone();
                    return Drive::new(token.get_access_token(), DriveVersion::V1);
                }
            },
>>>>>>> 5b18f4cc
            None => panic!("Missing Access Token"),
        }
    }
}

/// Converts an OAuth instance to a Result<Drive> on success
/// or Result<Error> on failure. An Err is returned if there
/// is no access token in the OAuth instance.
impl Transform<OAuth> for Drive {
    type Err = RequestError;

    fn transform(rhs: OAuth) -> std::result::Result<Self, Self::Err>
    where
        Self: Serialize + for<'de> Deserialize<'de>,
    {
        let access_token = rhs.get_access_token();
<<<<<<< HEAD

        if let Some(token) = access_token {
            return Ok(Drive::new(token.get_access_token(), DriveVersion::V1));
=======
        if let Some(at) = access_token {
            let at = at.try_borrow_mut();
            if let Ok(rt) = at {
                let token = rt.clone();
                return Ok(Drive::new(token.get_access_token(), DriveVersion::V1));
            }
>>>>>>> 5b18f4cc
        }

        Err(RequestError::error_kind(
            ErrorKind::InvalidData,
            "OAuth instance missing access token.",
        ))
    }
}

impl Item for Drive {
    fn token(&self) -> &str {
        self.token()
    }
}

impl Download for Drive {
    fn download<P: AsRef<Path>>(
        &self,
        directory: P,
        value: &mut drive::value::Value,
    ) -> ItemResult<PathBuf> {
        match value.microsoft_graph_download_url() {
            Some(download_url) => {
<<<<<<< HEAD
                let path_buf = FileRetriever::download(directory, download_url.as_str()).unwrap();
=======
                let path_buf =
                    FileRetriever::download(directory, download_url.as_str()).unwrap();
>>>>>>> 5b18f4cc
                return Ok(path_buf);
            },
            None => {
                let client = reqwest::Client::builder()
                    .redirect(RedirectPolicy::custom(|attempt| {
                        // There should be only 1 redirect to download a drive item.
                        if attempt.previous().len() > 1 {
                            return attempt.too_many_redirects();
                        }

                        if let Some(url) = attempt.url().host_str() {
                            if url.ends_with("1drv.com") {
                                return attempt.follow();
                            }
                        }
                        attempt.stop()
                    }))
                    .build()
                    .map_err(RequestError::from)?;

                let item_id = match value.id() {
                    Some(t) => t,
                    None => {
                        return Err(RequestError::error_kind(
                            ErrorKind::InvalidData,
                            "Drive value is missing item_id or a microsoft_graph_download_url.",
                        ))
                    },
                };

                let url =
                    DriveResource::Me.action_url(None, item_id.as_str(), DriveEvent::Download);
                let res = client
                    .get(url.as_str())
                    .header(header::AUTHORIZATION, self.token())
                    .send()?;

                let path_buf = FileRetriever::download(directory, res.url().as_str())?;
                return Ok(path_buf);
            },
        }
    }
}<|MERGE_RESOLUTION|>--- conflicted
+++ resolved
@@ -31,11 +31,7 @@
 use crate::process::fileretriever::FileRetriever;
 use serde::{Deserialize, Serialize};
 use std::io::ErrorKind;
-<<<<<<< HEAD
 use std::path::{Path, PathBuf};
-=======
-use std::path::{PathBuf, Path};
->>>>>>> 5b18f4cc
 use transform_request::prelude::*;
 use crate::drive;
 
@@ -105,17 +101,7 @@
 impl From<OAuth> for Drive {
     fn from(oauth: OAuth) -> Self {
         match oauth.get_access_token() {
-<<<<<<< HEAD
             Some(t) => Drive::new(t.get_access_token(), DriveVersion::V1),
-=======
-            Some(t) => {
-                let ac = t.try_borrow_mut();
-                if let Ok(rt) = ac {
-                    let token = rt.clone();
-                    return Drive::new(token.get_access_token(), DriveVersion::V1);
-                }
-            },
->>>>>>> 5b18f4cc
             None => panic!("Missing Access Token"),
         }
     }
@@ -132,18 +118,9 @@
         Self: Serialize + for<'de> Deserialize<'de>,
     {
         let access_token = rhs.get_access_token();
-<<<<<<< HEAD
 
         if let Some(token) = access_token {
             return Ok(Drive::new(token.get_access_token(), DriveVersion::V1));
-=======
-        if let Some(at) = access_token {
-            let at = at.try_borrow_mut();
-            if let Ok(rt) = at {
-                let token = rt.clone();
-                return Ok(Drive::new(token.get_access_token(), DriveVersion::V1));
-            }
->>>>>>> 5b18f4cc
         }
 
         Err(RequestError::error_kind(
@@ -167,12 +144,7 @@
     ) -> ItemResult<PathBuf> {
         match value.microsoft_graph_download_url() {
             Some(download_url) => {
-<<<<<<< HEAD
                 let path_buf = FileRetriever::download(directory, download_url.as_str()).unwrap();
-=======
-                let path_buf =
-                    FileRetriever::download(directory, download_url.as_str()).unwrap();
->>>>>>> 5b18f4cc
                 return Ok(path_buf);
             },
             None => {
